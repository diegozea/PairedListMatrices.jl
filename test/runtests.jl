using PairwiseListMatrices
using DataFrames
using NamedArrays

using Test
using DelimitedFiles
using LinearAlgebra
using Statistics

@testset "PairwiseListMatrices" begin

    list = [1,-2,3]
    mat_diag_triu =  [ 1 -2
                        0 3 ]
    mat_diag_tril =  [ 1 0
                       -2 3 ]
    mat_triu = [ 0 1 -2
                  0 0 3
                  0 0 0 ]
    mat_tril = [ 0 0 0
                  1 0 0
                 -2 3 0 ]
    mat_diag_sym = [ 1 -2
                     -2 3 ]
    mat_sym = [ 0 1 -2
                 1 0 3
                -2 3 0 ]

    plmd_triu = UpperTriangular(PairwiseListMatrix(list, true))
    plmd_tril = LowerTriangular(PairwiseListMatrix(list, true))
    plm_triu  = UpperTriangular(PairwiseListMatrix(list))
    plm_tril  = LowerTriangular(PairwiseListMatrix(list))
    plmd_sym  = PairwiseListMatrix(list, true)
    plm_sym   = PairwiseListMatrix(list)

    @testset "Creation from list" begin

        @test plmd_triu == mat_diag_triu
        @test plmd_tril == mat_diag_tril
        @test plm_triu  == mat_triu
        @test plm_tril  == mat_tril
        @test plmd_sym  == mat_diag_sym
        @test plm_sym   == mat_sym
    end

    @testset "Matrix" begin

        @test Matrix(plmd_triu) == mat_diag_triu
        @test Matrix(plmd_tril) == mat_diag_tril
        @test Matrix(plm_triu ) == mat_triu
        @test Matrix(plm_tril ) == mat_tril
        @test Matrix(plmd_sym ) == mat_diag_sym
        @test Matrix(plm_sym  ) == mat_sym
    end

    @testset "Getters" begin

        @test getlist(plmd_sym) == plmd_sym.list
        @test getlist(plm_sym)  ==  plm_sym.list

        @test getdiag(plmd_sym) == plmd_sym.diag
        @test getdiag(plm_sym)  ==  plm_sym.diag
    end

    @testset "Length" begin

        @test lengthlist(2, true)  == lengthlist(plmd_sym)
        @test lengthlist(3, false) == lengthlist(plm_sym)

        @test length(plmd_sym) == 4
        @test length(plm_sym) == 9
    end

    @testset "Linear indexing" begin

        for i in 1:length(plm_sym)
            @test plm_sym[i] == mat_sym[i]
            plm_sym[i] = 100
            @test plm_sym[i] == 100
            plm_sym[i] = mat_sym[i]
        end
        for i in 1:length(plmd_sym)
            @test plmd_sym[i] == mat_diag_sym[i]
            plmd_sym[i] = 100
            @test plmd_sym[i] == 100
            plmd_sym[i] = mat_diag_sym[i]
        end

    end

    @testset "Convert" begin

        @test mat_diag_sym ==
                convert(PairwiseListMatrix{Int, true, Vector{Int}},  mat_diag_sym)
        @test mat_diag_sym ==
                convert(PairwiseListMatrix{Int, false, Vector{Int}}, mat_diag_sym)

        @test convert(Matrix{Float64}, mat_sym) ==
                convert(PairwiseListMatrix{Float64, true, Vector{Float64}},  mat_sym)
        @test convert(Matrix{Float64}, mat_sym) ==
                convert(PairwiseListMatrix{Float64, false, Vector{Float64}}, mat_sym)

        @test convert(Matrix{Int}, plm_sym)  == mat_sym
        @test convert(Matrix{Int}, plmd_sym) == mat_diag_sym

        @test convert(PairwiseListMatrix{Int, false, Vector{Int}}, plmd_sym) == plmd_sym
        @test convert(PairwiseListMatrix{Int, true, Vector{Int}}, plm_sym)   == plm_sym
    end

    @testset "Unary operations" begin

        for f in [ -, abs, x -> sqrt(abs(x))]
            @test broadcast(f, plmd_triu) == broadcast(f, mat_diag_triu)
            @test broadcast(f, plmd_tril) == broadcast(f, mat_diag_tril)
            @test broadcast(f, plm_triu ) == broadcast(f, mat_triu)
            @test broadcast(f, plm_tril ) == broadcast(f, mat_tril)
            @test broadcast(f, plmd_sym ) == broadcast(f, mat_diag_sym)
            @test broadcast(f, plm_sym  ) == broadcast(f, mat_sym)
        end
    end

    @testset "Binary operations" begin

        for f in [ -, +, * ]
            @test broadcast(f, plmd_triu, plmd_triu) == broadcast(f, mat_diag_triu, mat_diag_triu)
            @test broadcast(f, plmd_tril, plmd_tril) == broadcast(f, mat_diag_tril, mat_diag_tril)
            @test broadcast(f, plm_triu , plm_triu ) == broadcast(f, mat_triu,      mat_triu     )
            @test broadcast(f, plm_tril , plm_tril ) == broadcast(f, mat_tril,      mat_tril     )
            @test broadcast(f, plmd_sym , plmd_sym ) == broadcast(f, mat_diag_sym,  mat_diag_sym )
            @test broadcast(f, plm_sym  , plm_sym  ) == broadcast(f, mat_sym,       mat_sym      )
        end

        @test plmd_sym ./ plmd_sym == mat_diag_sym ./ mat_diag_sym

        # https://github.com/JuliaLang/julia/issues/19615
        for f in [ *, / ]
            @test broadcast(f, plmd_triu, 2) == broadcast(f, mat_diag_triu, 2)
            @test broadcast(f, plmd_tril, 2) == broadcast(f, mat_diag_tril, 2)
            @test broadcast(f, plm_triu , 2) == broadcast(f, mat_triu,      2)
            @test broadcast(f, plm_tril , 2) == broadcast(f, mat_tril,      2)
        end

        for f in [ -, +, *, / ]
            @test broadcast(f, plmd_sym , 2) == broadcast(f, mat_diag_sym,  2)
            @test broadcast(f, plm_sym  , 2) == broadcast(f, mat_sym,       2)
        end

        @testset "./ with Float64 & Int" begin

            plm_t = PairwiseListMatrix([.5, .4, .3], true)
            plm_f = PairwiseListMatrix([1., 1., 1.], false)
            fill!(plm_f, 1.0)
            mat_t = Matrix(plm_t)
            mat_f = Matrix(plm_f)

            for value in  (4, 4.0)
                result =  plm_t ./ value
                @test isa(result, PairwiseListMatrix{Float64,true,Vector{Float64}})
                @test result == (mat_t ./ value)

                result =  value ./ plm_t
                @test isa(result, PairwiseListMatrix{Float64,true,Vector{Float64}})
                @test result == (value ./ mat_t)

                result =  plm_f ./ value
                @test isa(result, PairwiseListMatrix{Float64,false,Vector{Float64}})
                @test result == (mat_f ./ value)

                result =  value ./ plm_f
                @test isa(result, PairwiseListMatrix{Float64,false,Vector{Float64}})
                @test result == (value ./ mat_f)
            end
        end

        # plm = PairwiseListMatrix(rand(500500), true)
        # @btime broadcast(Base.:/::typeof(/), $plm, 10.0);
        # @btime broadcast(Base.:/::typeof(/), $plm.list, 10.0);
        # @btime 0.5 .* $plm ./ 10.0;
        # @btime 0.5 .* $plm.list ./ 10.0;

    end

    @testset "Inplace Broadcast" begin

        for (p,m) in [(plmd_sym, mat_diag_sym), (plm_sym, mat_sym)]
            cp = deepcopy(p)
            cm = deepcopy(m)
            cp .+= 1.0
            cm .+= 1.0
            @test cp == cm
            cp .+= cp
            cm .+= cm
            @test cp == cm
        end
    end

    @testset "Transpose" begin

        @test transpose(plmd_triu) == plmd_tril == transpose(mat_diag_triu)
        @test transpose(plmd_tril) == plmd_triu == transpose(mat_diag_tril)
        @test transpose(plm_triu) == plm_tril == transpose(mat_triu)
        @test transpose(plm_tril) == plm_triu == transpose(mat_tril)

        @test adjoint(plmd_triu) == plmd_tril == adjoint(mat_diag_triu)
        @test adjoint(plmd_tril) == plmd_triu == adjoint(mat_diag_tril)
        @test adjoint(plm_triu) == plm_tril == adjoint(mat_triu)
        @test adjoint(plm_tril) == plm_triu == adjoint(mat_tril)

        @test transpose(plmd_sym) == plmd_sym == transpose(mat_diag_sym)
        @test transpose(plm_sym) == plm_sym == transpose(mat_sym)

        @test adjoint(plmd_sym) == plmd_sym == adjoint(mat_diag_sym)
        @test adjoint(plm_sym) == plm_sym == adjoint(mat_sym)

        @test transpose!(plm_sym) == plm_sym
        @test adjoint!(plm_sym) == plm_sym
    end

    @testset "Linear algebra" begin

        @test plmd_triu * plmd_triu == mat_diag_triu * mat_diag_triu
        @test plmd_tril * plmd_tril == mat_diag_tril * mat_diag_tril
        @test plm_triu  * plm_triu  == mat_triu      * mat_triu
        @test plm_tril  * plm_tril  == mat_tril      * mat_tril
        @test plmd_sym  * plmd_sym  == mat_diag_sym  * mat_diag_sym
        @test plm_sym   * plm_sym   == mat_sym       * mat_sym
        @test Symmetric(plm_sym) * Symmetric(plm_sym) == Symmetric(mat_sym) * Symmetric(mat_sym)

        @test plmd_triu / plmd_triu == mat_diag_triu / mat_diag_triu
        @test plmd_tril / plmd_tril == mat_diag_tril / mat_diag_tril
        @test plmd_sym  / plmd_sym  == mat_diag_sym  / mat_diag_sym
        @test plm_sym   / plm_sym   == mat_sym       / mat_sym

        for p in [:U, :S, :Vt]
            @test getproperty(svd(plmd_triu), p) ≈ getproperty(svd(mat_diag_triu), p)
            @test getproperty(svd(plmd_tril), p) ≈ getproperty(svd(mat_diag_tril), p)
            @test getproperty(svd(plm_triu ), p) ≈ getproperty(svd(mat_triu), p)
            @test getproperty(svd(plm_tril ), p) ≈ getproperty(svd(mat_tril), p)
            @test getproperty(svd(plmd_sym ), p) ≈ getproperty(svd(mat_diag_sym), p)
            @test getproperty(svd(plm_sym  ), p) ≈ getproperty(svd(mat_sym), p)
        end
    end

    @testset "Stats" begin

        for f in [ mean, std ]
            @test f(plmd_triu) == f(mat_diag_triu)
            @test f(plmd_tril) == f(mat_diag_tril)
            @test f(plm_triu ) == f(mat_triu)
            @test f(plm_tril ) == f(mat_tril)
            @test f(plmd_sym ) == f(mat_diag_sym)
            @test f(plm_sym  ) == f(mat_sym)

            @test f(plmd_sym, dims=1) == f(mat_diag_sym, dims=1)
            @test f(plm_sym , dims=1) == f(mat_sym, dims=1)
            @test f(plmd_sym, dims=2) == f(mat_diag_sym, dims=2)
            @test f(plm_sym , dims=2) == f(mat_sym, dims=2)
        end

        @test cor(plmd_sym) ≈ cor(mat_diag_sym)
        @test cor(plm_sym ) ≈ cor(mat_sym)

        # broadcast used in cor(...)
        @test plmd_sym .- mean(plmd_sym,dims=1) == mat_diag_sym .- mean(mat_diag_sym,dims=1)
        @test plmd_sym .- mean(plmd_sym,dims=2) == mat_diag_sym .- mean(mat_diag_sym,dims=2)
    end

    @testset "triu" begin

        @test triu(plmd_sym ) == triu(mat_diag_sym)
        @test triu(plm_sym  ) == triu(mat_sym)

        @test triu(plmd_sym,1) == triu(mat_diag_sym, 1)
        @test triu(plm_sym, 1) == triu(mat_sym, 1)

        @test_throws ErrorException triu!(plm_sym)
        @test_throws ErrorException triu!(plm_sym, 1)
    end

    # + and - definitions are ambiguous with:
    # +(A::AbstractArray{Bool,N<:Any}, x::Bool)
    #
    # @testset "Boolean binary op" begin
    #
    #     list = PairwiseListMatrix([true, true, true])
    #
    #     @test list - true == [ -1  0  0
    #                                  0 -1  0
    #                                  0  0 -1 ]
    #
    #     @test list + true == [ 1  2  2
    #                                 2  1  2
    #                                 2  2  1 ]
    # end

    @testset "Mean without diagonal" begin

        diag_false = PairwiseListMatrix([10,20,30], false)
        diag_true  = PairwiseListMatrix([0,10,20,0,30,0], true)

        for list in [diag_false, diag_true]
            @test vec( mean_nodiag(list, dims=1) ) == [15., 20., 25.]
            @test vec( mean_nodiag(list, dims=2) ) == [15., 20., 25.]
            @test mean_nodiag(list) == 20.
        end
    end
end

@testset "Named PairwiseListMatrix" begin

    list =  [1,2,3]
    labels= ["a", "b", "c"]
    labels_diag = ["A", "B"]

    plm_diag = PairwiseListMatrix(list, true)
    plm = PairwiseListMatrix(list)
    nplm_diag = setlabels(plm_diag, labels_diag)
    nplm = setlabels(plm, labels)

    @testset "set and get labels" begin

        @test isa(nplm_diag, NamedArray)
        @test isa(nplm, NamedArray)
        @test isa(nplm_diag.array, PairwiseListMatrix)
        @test isa(nplm.array, PairwiseListMatrix)

        @test_throws AssertionError setlabels!(nplm_diag, labels)
        @test_throws AssertionError setlabels!(nplm, labels_diag)

        @test getlabels(nplm_diag) == labels_diag
        @test getlabels(nplm) == labels

        setlabels!(nplm, ["A","B","C"])
        @test getlabels(nplm) == ["A","B","C"]
        setlabels!(nplm, ["a","b","c"])
    end

    @testset "get/setindex" begin

        for i in 1:2
            for j in 2:3
                @test nplm[labels[i], labels[j]] == nplm[labels[j], labels[i]]
            end
        end

        @test nplm_diag["A", "B"] == nplm_diag["B", "A"]

        nplm_diag["A", "B"] = 20
        @test nplm_diag["B", "A"] == 20
        nplm_diag["B", "A"] = 2
        @test nplm_diag["A", "B"] == 2
    end

    @testset "join" begin

        left = setlabels(PairwiseListMatrix(collect(1.:15.), true),
            String["a","b","c","d","e"])
        right = setlabels(PairwiseListMatrix(collect(1.:10.), false),
            String["a","e","i","o","u"])

        a, b = join(left, right)
        @test (a, b) == join(left, right, kind=:inner)
        @test getlabels(a) == getlabels(b)
        @test getlabels(a) == ["a", "e"]
        @test size(a) == (2,2)
        @test size(b) == (2,2)

        a, b = join(left, right, kind=:left)
        @test getlabels(a) == getlabels(b)
        @test getlabels(a) == getlabels(left)
        @test a == left
        @test b != right

        a, b = join(left, right, kind=:right)
        @test getlabels(a) == getlabels(b)
        @test getlabels(b) == getlabels(right)
        @test a != left
        @test b == right

        a, b = join(left, right, kind=:outer)
        @test getlabels(a) == getlabels(b)
        @test getlabels(a) == ["a", "b", "c", "d", "e", "i", "o", "u"]
        @test size(a) == (8,8)
        @test size(b) == (8,8)
        @test a != left
        @test b != right
    end

    @testset "Named and not named arrays" begin

        @testset "Symmetric" begin

            @test issymmetric(plm)
            @test issymmetric(nplm)
            @test issymmetric(plm_diag)
            @test issymmetric(nplm_diag)
        end

        @testset "Diagonal" begin

            @test hasdiagonal(plm_diag)
            @test hasdiagonal(nplm_diag)
            @test !hasdiagonal(plm)
            @test !hasdiagonal(nplm)

            @test diagonal(plm_diag) == [1,3]
            @test diagonal(nplm_diag) == [1,3]
            @test diagonal(plm) == [0,0,0]
            @test diagonal(nplm) == [0,0,0]
        end

        @testset "eltype" begin

            @test eltype(plm) == Int
            @test eltype(nplm) == Int
            @test eltype(plm_diag) == Int
            @test eltype(nplm_diag) == Int
        end

        @testset "delegated functions" begin

            for F in (getlist, getdiag, Matrix, lengthlist, sum_nodiag, mean_nodiag, diagonal)
                    @test F(nplm) == F(plm)
                    @test F(nplm_diag) == F(plm_diag)
            end
        end

        @testset "map and broadcast" begin

            mat = Matrix(nplm)
            mat_diag = Matrix(nplm_diag)

            @test map(sqrt,plm) == map(sqrt,mat)
            @test map(sqrt,nplm) == map(sqrt,mat)
            @test map(sqrt,plm_diag) == map(sqrt,mat_diag)
            @test map(sqrt,nplm_diag) == map(sqrt,mat_diag)

            @test broadcast(sqrt,plm) == broadcast(sqrt,mat)
            @test broadcast(sqrt,nplm) == broadcast(sqrt,mat)
            @test broadcast(sqrt,plm_diag) == broadcast(sqrt,mat_diag)
            @test broadcast(sqrt,nplm_diag) == broadcast(sqrt,mat_diag)
        end
    end
end

@testset "Vector{PairwiseListMatrix}" begin

    list_samples = [ PairwiseListMatrix(rand(10), true) for i in 1:100 ]
    list_diag_samples = [ PairwiseListMatrix(rand(6), false) for i in 1:100 ]
    full_samples = Matrix{Float64}[ Matrix(mat) for mat in list_samples ]
    full_diag_samples = Matrix{Float64}[ Matrix(mat) for mat in list_diag_samples ]

    for f in [sum, mean]
        @test f(list_samples) == f(full_samples)
        @test f(list_diag_samples) == f(full_diag_samples)
    end

    @test sum(list_samples[1:1]) == list_samples[1]
    @test sum(list_diag_samples[1:1]) == list_diag_samples[1]

    @test_throws ErrorException sum(PairwiseListMatrix{Int, true, Array{Int,1}}[])
    @test_throws ErrorException sum(PairwiseListMatrix{Int, true, Array{Int,1}}[
                                        PairwiseListMatrix([1, 1, 1], true),
                                        PairwiseListMatrix([1, 1, 1, 1, 1, 1], true) ])
    @test_throws ErrorException std(PairwiseListMatrix{Int, true, Array{Int,1}}[
                                        PairwiseListMatrix([1, 1, 1], true) ])

    full_samples = reshape(hcat(full_samples...), (4,4,100))
    full_diag_samples = reshape(hcat(full_diag_samples...), (4,4,100))
    # @test std(list_samples) ≈ std(full_samples,3)[:,:,1] # It uses n - 1
    @test std(list_samples) ≈ sqrt.(mean(abs2.(full_samples .- mean(full_samples, dims=3)), dims=3))
    # @test std(list_diag_samples) ≈ std(full_diag_samples,3)[:,:,1] # It uses n - 1
    @test std(list_diag_samples) ≈ sqrt.(mean(abs2.(full_diag_samples .- mean(full_diag_samples, dims=3)), dims=3))

    @testset "Z score" begin

        list = PairwiseListMatrix{Float64, false, Vector{Float64}}[
            PairwiseListMatrix([1., 1., 1.]),
            PairwiseListMatrix([3., 3., 3.]) ]
        mat = PairwiseListMatrix([2., 2., 2.])

        @test std(list) == PairwiseListMatrix([1., 1., 1.])
        @test mean(list) == mat
        @test PairwiseListMatrices.zscore(list, mat) == PairwiseListMatrix([0., 0., 0.])

        @test_throws MethodError PairwiseListMatrices.zscore(list, PairwiseListMatrix([2.,2.,2.], true))
        @test_throws ErrorException PairwiseListMatrices.zscore(list, PairwiseListMatrix([2.,2.,2.,2.,2.,2.]))

        list = PairwiseListMatrix{Float64, true, Vector{Float64}}[
            PairwiseListMatrix([1., 1., 1.], true),
            PairwiseListMatrix([3., 3., 3.], true) ]
        mat = PairwiseListMatrix([2., 2., 2.], true)

        @test std(list) == PairwiseListMatrix([1., 1., 1.], true)
        @test mean(list) == mat
        @test PairwiseListMatrices.zscore(list, mat) == PairwiseListMatrix([0., 0., 0.], true)

        @test_throws MethodError PairwiseListMatrices.zscore(list,PairwiseListMatrix([2.], false))
        @test_throws ErrorException PairwiseListMatrices.zscore(list,PairwiseListMatrix([2.,2.,2.,2.,2.,2.],true))
    end
end

@testset "Apply" begin

    PLM = PairwiseListMatrix([1,2,3], false)

    apply2list(PLM) do list, k
        Main.@test(list[k] == k)
    end

    list_values = [1,2,3,4,5,6]
    PLMtrue  = PairwiseListMatrix(list_values, true)
    PLMfalse = PairwiseListMatrix(list_values, false)
    full_t   = Matrix(PLMtrue)
    full_f   = Matrix(PLMfalse)

<<<<<<< HEAD
    apply2list(PLMtrue) do list, k
        @test(list[k] == list_values[k])
    end
    apply2list(PLMfalse) do list, k
        @test(list[k] == list_values[k])
    end
=======
    @iteratelist PLMtrue  Main.@test(list[k] == list_values[k])
    @iteratelist PLMfalse Main.@test(list[k] == list_values[k])
>>>>>>> 425ff3d7

    apply2diag(PLMfalse) do diag, k
        @test(diag[k] == 0)
    end

<<<<<<< HEAD
    apply2upper(PLMtrue, use_diag=true) do list, k, i, j
        list[k] = list_values[k]
    end
    apply2upper(PLMfalse, use_diag=false) do list, k, i, j
        list[k] = list_values[k]
    end

    apply2upper(PLMtrue, use_diag=true) do list, k, i, j
        list[k] = full_t[i, j]
    end
    apply2upper(PLMtrue, use_diag=false) do list, k, i, j
        list[k] = full_t[i, j]
    end

    apply2upper(PLMfalse, use_diag=true) do list, k, i, j
        list[k] = full_f[i, j]
    end
    apply2upper(PLMfalse, use_diag=false) do list, k, i, j
        list[k] = full_f[i, j]
    end
=======
    @iterateupper PLMtrue  true  list[k] = list_values[k]
    @iterateupper PLMfalse false list[k] = list_values[k]

    @iterateupper PLMtrue  true  list[k] = full_t[i,j]
    @iterateupper PLMtrue  false list[k] = full_t[i,j]

    @iterateupper PLMtrue  true  list[k] = full_f[i,j]
    @iterateupper PLMfalse false list[k] = full_f[i,j]
>>>>>>> 425ff3d7
end

@testset "IO" begin

    @testset "to/from table" begin

        table = [ "A" "B" 10
                  "A" "C" 20
                  "B" "C" 30 ]

        list = setlabels(PairwiseListMatrix([10,20,30]), ["A", "B", "C"])
        list_diag = setlabels(PairwiseListMatrix([0,10,20,0,30,0], true), ["A", "B", "C"])

        @test to_table(list, diagonal=false) == table
        @test from_table(table, false, diagonalvalue=0) == list

        @test to_table(list) == [ "A" "A" 0
                                  "A" "B" 10
                                  "A" "C" 20
                                  "B" "B" 0
                                  "B" "C" 30
                                  "C" "C" 0]

        @test to_table(list) == to_table(list_diag)
        @test to_table(list, diagonal=false) == to_table(list_diag, diagonal=false)
    end

    @testset "DataFrames" begin

        values   = [1,2,3,4,5,6]
        PLMtrue  = PairwiseListMatrix(values, true)
        PLMfalse = PairwiseListMatrix(values, false)

        df = DataFrame(to_dict(PLMtrue))
        @test PLMtrue == from_table(df, true)

        df = DataFrame(to_dict(PLMtrue, diagonal=false))
        @test triu(PLMtrue,1) == triu(from_table(df, false).array,1)

        df = DataFrame(to_dict(PLMfalse))
        @test PLMfalse == from_table(df, true)

        df = DataFrame(to_dict(PLMfalse, diagonal=false))
        @test PLMfalse == from_table(df, false)
    end

    @testset "Write" begin

        values   = [1,2,3,4,5,6]
        PLMtrue  = PairwiseListMatrix(values, true)
        PLMfalse = PairwiseListMatrix(values, false)
        filename = joinpath(tempdir(), "pairwiselistmatrices_test.temp")

        try
          writedlm(filename, PLMtrue, diagonal=true)
          @test map(string,readdlm(filename,Int)) == map(string,to_table(PLMtrue,diagonal=true))
        finally
          rm(filename)
        end

        try
          writedlm(filename,PLMtrue,diagonal=false)
          @test map(string,readdlm(filename,Int)) == map(string,to_table(PLMtrue,diagonal=false))
        finally
          rm(filename)
        end

        try
          writedlm(filename,PLMfalse,diagonal=true)
          @test map(string,readdlm(filename,Int)) == map(string,to_table(PLMfalse,diagonal=true))
        finally
          rm(filename)
        end

        try
          writedlm(filename,PLMfalse,diagonal=false)
          @test map(string,readdlm(filename,Int)) == map(string,to_table(PLMfalse,diagonal=false))
        finally
          rm(filename)
        end

    end
end<|MERGE_RESOLUTION|>--- conflicted
+++ resolved
@@ -514,23 +514,20 @@
     full_t   = Matrix(PLMtrue)
     full_f   = Matrix(PLMfalse)
 
-<<<<<<< HEAD
     apply2list(PLMtrue) do list, k
         @test(list[k] == list_values[k])
     end
     apply2list(PLMfalse) do list, k
         @test(list[k] == list_values[k])
     end
-=======
+    
     @iteratelist PLMtrue  Main.@test(list[k] == list_values[k])
     @iteratelist PLMfalse Main.@test(list[k] == list_values[k])
->>>>>>> 425ff3d7
 
     apply2diag(PLMfalse) do diag, k
         @test(diag[k] == 0)
     end
 
-<<<<<<< HEAD
     apply2upper(PLMtrue, use_diag=true) do list, k, i, j
         list[k] = list_values[k]
     end
@@ -551,7 +548,7 @@
     apply2upper(PLMfalse, use_diag=false) do list, k, i, j
         list[k] = full_f[i, j]
     end
-=======
+    
     @iterateupper PLMtrue  true  list[k] = list_values[k]
     @iterateupper PLMfalse false list[k] = list_values[k]
 
@@ -560,7 +557,6 @@
 
     @iterateupper PLMtrue  true  list[k] = full_f[i,j]
     @iterateupper PLMfalse false list[k] = full_f[i,j]
->>>>>>> 425ff3d7
 end
 
 @testset "IO" begin
